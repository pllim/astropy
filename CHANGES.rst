--- conflicted
+++ resolved
@@ -25,6 +25,7 @@
 - ``astropy.io.votable``
 
 - ``astropy.modeling``
+  - Added ``SmoothlyBrokenPowerLaw1D`` model [#5656].
 
 - ``astropy.nddata``
 
@@ -1965,161 +1966,6 @@
   Python 2.6.  A deprecation warning will now be issued when using Astropy
   in Python 2.6 (this warning can be disabled through the usual Python warning
   filtering mechanisms). [#3779]
-
-<<<<<<< HEAD
-2.0 (unreleased)
-----------------
-
-New Features
-^^^^^^^^^^^^
-
-- ``astropy.config``
-
-- ``astropy.constants``
-
-- ``astropy.convolution``
-
-- ``astropy.coordinates``
-
-- ``astropy.cosmology``
-
-- ``astropy.io.ascii``
-
-- ``astropy.io.fits``
-
-- ``astropy.io.misc``
-
-- ``astropy.io.registry``
-
-- ``astropy.io.votable``
-
-- ``astropy.modeling``
-
-  - Added ``SmoothlyBrokenPowerLaw1D`` model [#5656].
-
-- ``astropy.nddata``
-
-- ``astropy.stats``
-
-- ``astropy.sphinx``
-
-- ``astropy.table``
-
-- ``astropy.time``
-
-- ``astropy.units``
-
-- ``astropy.utils``
-
-- ``astropy.visualization``
-
-- ``astropy.vo``
-
-- ``astropy.wcs``
-
-- ``astropy.extern``
-
-API Changes
-^^^^^^^^^^^
-
-- ``astropy.config``
-
-- ``astropy.constants``
-
-- ``astropy.convolution``
-
-- ``astropy.coordinates``
-
-- ``astropy.cosmology``
-
-- ``astropy.io.ascii``
-
-- ``astropy.io.fits``
-
-- ``astropy.io.misc``
-
-- ``astropy.io.registry``
-
-- ``astropy.io.votable``
-
-- ``astropy.modeling``
-
-- ``astropy.nddata``
-
-- ``astropy.stats``
-
-- ``astropy.sphinx``
-
-- ``astropy.table``
-
-- ``astropy.time``
-
-- ``astropy.units``
-
-- ``astropy.utils``
-
-- ``astropy.visualization``
-
-- ``astropy.vo``
-
-- ``astropy.wcs``
-
-- ``astropy.extern``
-
-Bug Fixes
-^^^^^^^^^
-
-- ``astropy.config``
-
-- ``astropy.constants``
-
-- ``astropy.convolution``
-
-- ``astropy.coordinates``
-
-- ``astropy.cosmology``
-
-- ``astropy.io.ascii``
-
-- ``astropy.io.fits``
-
-- ``astropy.io.misc``
-
-- ``astropy.io.registry``
-
-- ``astropy.io.votable``
-
-- ``astropy.modeling``
-
-- ``astropy.nddata``
-
-- ``astropy.stats``
-
-- ``astropy.sphinx``
-
-- ``astropy.table``
-
-- ``astropy.time``
-
-- ``astropy.units``
-
-- ``astropy.utils``
-
-- ``astropy.visualization``
-
-- ``astropy.vo``
-
-- ``astropy.wcs``
-
-- ``astropy.extern``
-
-Other Changes and Additions
-^^^^^^^^^^^^^^^^^^^^^^^^^^^
-
-- Nothing changed yet.
-
-=======
->>>>>>> 11cb77af
 
 1.0.12 (unreleased)
 -------------------
