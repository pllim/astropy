--- conflicted
+++ resolved
@@ -25,7 +25,7 @@
 from ....extern import six
 from ....extern.six.moves import range
 
-TRAVIS = str('TRAVIS') in os.environ
+TRAVIS = os.environ.get('TRAVIS', False)
 
 def assert_table_equal(t1, t2, check_meta=False):
     assert_equal(len(t1), len(t2))
@@ -921,7 +921,6 @@
                      parallel=parallel, names=head)
 
 
-<<<<<<< HEAD
 @pytest.mark.skipif(not os.getenv('TEST_READ_HUGE_FILE'),
                     reason='Environment variable TEST_READ_HUGE_FILE must be '
                     'defined to run this test')
@@ -954,36 +953,63 @@
     print("Reading the file with astropy.")
     t = Table.read(filename, format='ascii.csv', fast_reader=True)
     assert len(t) == NB_ROWS
-=======
+
+
+# fast_reader configurations: False| 'use_fast_converter'=False|True
+@pytest.mark.parametrize('reader', [ 0, 1, 2])
 # catch Windows environment since we cannot use _read() with custom fast_reader
-@pytest.mark.parametrize("parallel", [
+@pytest.mark.parametrize("parallel", [ False,
     pytest.mark.xfail(os.name == 'nt', reason=
-                      "Multiprocessing is currently unsupported on Windows")(True),
-    False])
-def test_data_out_of_range(parallel):
+                      "Multiprocessing is currently unsupported on Windows")(True)])
+
+def test_data_out_of_range(parallel, reader):
     """
     Numbers with exponents beyond float64 range (|~4.94e-324 to 1.7977e+308|)
     shall be returned as 0 and +-inf respectively by the C parser, just like
     the Python parser.
-    """
-    if parallel and TRAVIS:
-        pytest.xfail("Multiprocessing can sometimes fail on Travis CI")
-    text = 'a b c d e\n10.1E+199 3.14e+313 2048e+306 0.6E-325 -2.e345'
-    expected = Table([[1.01e+200], [np.inf], [np.inf], [0.0], [-np.inf]],
-                     names=('a', 'b', 'c', 'd', 'e'))
-    # currently different behaviour by the standard (Python) reader
-    #table = read_basic(text, parallel=parallel)
-    table = ascii.read(text, format='basic', guess=False,
-                       fast_reader={'parallel': parallel})
-    assert_table_equal(table, expected)
-
-    # test non-standard exponent_style with some corner cases
-    text = 'a b c d e\n10.1D+199 0.00000314d+314 2048D+306 2500d-327 0.6d-325'
-    expected = Table([[1.01e+200], [3.14e+308], [np.inf], [4.94e-324], [0.0]],
-                     names=('a', 'b', 'c', 'd', 'e'))
-    table = ascii.read(text, format='basic', guess=False,
-                       fast_reader={'parallel': parallel, 'exponent_style': 'D'})
-    assert_table_equal(table, expected)
+    Test fast converter only to nominal accuracy.
+    """
+    # Python reader and strtod() are expected to return precise results
+    rtol = 1.e-30
+    if reader > 1:
+        rtol = 1.e-15
+    # passing fast_reader dict with parametrize does not work!
+    if reader > 0:
+        fast_reader = {'parallel': parallel, 'use_fast_converter': reader > 1}
+    else:
+        fast_reader = False
+    if parallel:
+        if reader < 1:
+            pytest.skip("Multiprocessing only available in fast reader")
+        elif TRAVIS:
+            pytest.xfail("Multiprocessing can sometimes fail on Travis CI")
+
+    fields = [ '10.1E+199', '3.14e+313', '2048e+306', '0.6E-325', '-2.e345' ]
+    values = np.array([ 1.01e200, np.inf, np.inf, 0.0, -np.inf ])
+    t = ascii.read(StringIO(' '.join(fields)), format='no_header', guess=False,
+                   fast_reader=fast_reader)
+    read_values = np.array([col[0] for col in t.itercols()])
+    assert_almost_equal(read_values, values, rtol=rtol, atol=1.e-324)
+
+    # test some additional corner cases
+    fields = [ '.0101E202', '0.000000314E+314', '1777E+305', '-1799E+305', '0.2e-323',
+               '2500e-327', ' 0.0000000000000000000001024E+330' ]
+    values = np.array([ 1.01e200, 3.14e307, 1.777e308, -np.inf, 0.0, 4.94e-324, 1.024e308 ])
+    t = ascii.read(StringIO(' '.join(fields)), format='no_header', guess=False,
+                   fast_reader=fast_reader)
+    read_values = np.array([col[0] for col in t.itercols()])
+    assert_almost_equal(read_values, values, rtol=rtol, atol=1.e-324)
+
+    # test corner cases again with non-standard exponent_style (auto-detection)
+    if  reader < 2:
+        pytest.skip("Fortran exponent style only available in fast converter")
+    fast_reader.update({'exponent_style': 'A'})
+    fields = [ '.0101D202', '0.000000314d+314', '1777+305', '-1799E+305', '0.2e-323',
+               '2500-327', ' 0.0000000000000000000001024Q+330' ]
+    t = ascii.read(StringIO(' '.join(fields)), format='no_header', guess=False,
+                   fast_reader=fast_reader)
+    read_values = np.array([col[0] for col in t.itercols()])
+    assert_almost_equal(read_values, values, rtol=rtol, atol=1.e-324)
 
 
 # catch Windows environment since we cannot use _read() with custom fast_reader
@@ -1094,5 +1120,4 @@
     t = ascii.read(StringIO(' '.join(fields)), format='no_header', guess=False,
                    fast_reader={'parallel': parallel, 'exponent_style': 'A'})
     read_values = [col[0] for col in t.itercols()]
-    assert read_values == values
->>>>>>> dec556a9
+    assert read_values == values